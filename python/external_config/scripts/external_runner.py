--- conflicted
+++ resolved
@@ -391,11 +391,7 @@
             arg_data["plugin_id"],
             arg_data["engine_name"],
             arg_data["entity_type"],
-<<<<<<< HEAD
-            arg_data["entity_id"],
-=======
             arg_data["entity_ids"][0],
->>>>>>> 226d15fd
             arg_data["bundle_cache_fallback_paths"],
             False,
         )
@@ -424,11 +420,7 @@
             engine.execute_old_style_command(
                 callback_name,
                 arg_data["entity_type"],
-<<<<<<< HEAD
-                [arg_data["entity_id"]]
-=======
                 arg_data["entity_ids"],
->>>>>>> 226d15fd
             )
         else:
             # standard route - just run the callback
